/********************************************************************************
 * Copyright (C) 2017-2025 German Aerospace Center (DLR).
 * Eclipse ADORe, Automated Driving Open Research https://eclipse.org/adore
 *
 * This program and the accompanying materials are made available under the
 * terms of the Eclipse Public License 2.0 which is available at
 * http://www.eclipse.org/legal/epl-2.0.
 *
 * SPDX-License-Identifier: EPL-2.0
 *
 * Contributors:
 *    Sanath Himasekhar Konthala
 ********************************************************************************/
#include "planning/optinlc_trajectory_planner.hpp"

namespace adore
{
namespace planner
{

void
OptiNLCTrajectoryPlanner::set_parameters( const std::map<std::string, double>& params )
{
  options.intermediateIntegration = 3;
  options.OptiNLC_ACC             = 1e-3;
  options.maxNumberOfIteration    = 500;
  options.OSQP_verbose            = false;
  options.OSQP_max_iter           = 500;
  options.OptiNLC_time_limit      = 0.09;
  options.perturbation            = 1e-6;
  options.timeStep                = sim_time / control_points;
  options.debugPrint              = false;

  for( const auto& [name, value] : params )
  {
    if( name == "wheel_base" )
      wheelbase = value;
    if( name == "lateral_weight" )
      lateral_weight = value;
    if( name == "heading_weight" )
      heading_weight = value;
    if( name == "maximum_velocity" )
      maximum_velocity = value;
    if( name == "min_distance_to_vehicle_ahead" )
      min_distance_to_vehicle_ahead = value;
  }
}

void
OptiNLCTrajectoryPlanner::setup_constraints( OptiNLC_OCP<double, input_size, state_size, constraints_size, control_points>& ocp )
{

  // Define a simple input update method
  ocp.setInputUpdate( [&]( const VECTOR<double, state_size>&, const VECTOR<double, input_size>& input, double, void* ) {
    VECTOR<double, input_size> update_input = { input[dDELTA] };
    return update_input;
  } );

  // State Constraints
  ocp.setUpdateStateLowerBounds( [&]( const VECTOR<double, state_size>&, const VECTOR<double, input_size>& ) {
    VECTOR<double, state_size> state_constraints;
    state_constraints.setConstant( -std::numeric_limits<double>::infinity() );
    state_constraints[V]      = max_reverse_speed;
    state_constraints[DELTA]  = -limits.max_steering_angle;
    //state_constraints[dDELTA] = -max_steering_velocity;
    return state_constraints;
  } );

  ocp.setUpdateStateUpperBounds( [&]( const VECTOR<double, state_size>&, const VECTOR<double, input_size>& ) {
    VECTOR<double, state_size> state_constraints;
    state_constraints.setConstant( std::numeric_limits<double>::infinity() );
    state_constraints[V]      = max_forward_speed;
    state_constraints[DELTA]  = limits.max_steering_angle;
    //state_constraints[dDELTA] = max_steering_velocity;
    return state_constraints;
  } );

  // Input Constraints
  ocp.setUpdateInputLowerBounds( [&]( const VECTOR<double, state_size>&, const VECTOR<double, input_size>& ) {
    VECTOR<double, input_size> input_constraints;
    input_constraints[dDELTA] = -max_steering_velocity;
    return input_constraints;
  } );

  ocp.setUpdateInputUpperBounds( [&]( const VECTOR<double, state_size>&, const VECTOR<double, input_size>& ) {
    VECTOR<double, input_size> input_constraints;
    input_constraints[dDELTA] = max_steering_velocity;
    return input_constraints;
  } );

  // Define a functions constraints method
  ocp.setUpdateFunctionConstraints( [&]( const VECTOR<double, state_size>&, const VECTOR<double, input_size>& ) {
    VECTOR<double, constraints_size> functions_constraint;
    functions_constraint.setConstant( 0.0 );
    return functions_constraint;
  } );

  ocp.setUpdateFunctionConstraintsLowerBounds( [&]( const VECTOR<double, state_size>&, const VECTOR<double, input_size>& ) {
    VECTOR<double, constraints_size> functions_constraint;
    functions_constraint.setConstant( -std::numeric_limits<double>::infinity() );
    return functions_constraint;
  } );

  ocp.setUpdateFunctionConstraintsUpperBounds( [&]( const VECTOR<double, state_size>&, const VECTOR<double, input_size>& ) {
    VECTOR<double, constraints_size> functions_constraint;
    functions_constraint.setConstant( std::numeric_limits<double>::infinity() );
    return functions_constraint;
  } );
}

void
OptiNLCTrajectoryPlanner::setup_objective_function( OptiNLC_OCP<double, input_size, state_size, constraints_size, control_points>& ocp )
{
  ocp.setObjectiveFunction( [&]( const VECTOR<double, state_size>& state, const VECTOR<double, input_size>&, double ) {
    return state[L]; // Minimize the cost function `L`
  } );
}

// Public method to get the next vehicle command based on OptiNLCTrajectoryPlanner
dynamics::Trajectory
OptiNLCTrajectoryPlanner::plan_trajectory( const map::Route& latest_route, const dynamics::VehicleStateDynamic& current_state,
                                           const map::Map& latest_map, const dynamics::TrafficParticipantSet& traffic_participants )
{
  route_to_piecewise_polynomial reference_route = setup_optimizer_parameters_using_route( latest_route, current_state );
  auto                          start_time      = std::chrono::high_resolution_clock::now();

  // Initial state and input
  if (current_state.vx < 0.25)
  {
    steering_rate = 0.0;
  }
  VECTOR<double, input_size> initial_input = { current_state.steering_rate };
  VECTOR<double, state_size> initial_state = {
    current_state.x, current_state.y, current_state.yaw_angle, current_state.vx, current_state.steering_angle, 0.0, 0.0
  };

  // Create an MPC problem (OCP)
  OptiNLC_OCP<double, input_size, state_size, constraints_size, control_points> ocp( &options );

  // Set up reference route
  setup_reference_route( reference_route );
  if( route_x.breaks.size() < 1 )
  {
    dynamics::Trajectory empty_trajectory;
    std::cerr << "end of route or invalid route received" << std::endl;
    return empty_trajectory;
  }

  // Set up reference velocity
  setup_reference_velocity( latest_route, current_state, latest_map, traffic_participants );

  // Set up dynamic model, objective, and constraints
  setup_dynamic_model( ocp );

  setup_objective_function( ocp );

  setup_constraints( ocp );

  // Solve the MPC problem
  OptiNLC_Solver<double, input_size, state_size, constraints_size, control_points> solver( ocp );

  solver.solve( current_state.time, initial_state, initial_input );

  auto   opt_x                   = solver.get_optimal_states();
  auto   opt_u                   = solver.get_optimal_inputs();
  auto   time                    = solver.getTime();
  double last_objective_function = solver.get_final_objective_function();

  bad_condition = false;
  if( bad_counter > 4 )
  {
    bad_counter = 0;
  }
  for( size_t i = 0; i < control_points; i++ )
  {
    if( last_objective_function > threshold_bad_output || opt_x[i * state_size + V] > max_forward_speed
        || opt_x[i * state_size + V] < max_reverse_speed || std::abs( opt_u[i * input_size + dDELTA] ) > max_steering_velocity )
    {
      bad_condition  = true;
      bad_counter   += 1;
      break;
    }
  }

  dynamics::Trajectory planned_trajectory;
  for( size_t i = 0; i < control_points; i++ )
  {
    dynamics::VehicleStateDynamic state;
    state.x              = opt_x[i * state_size + X];
    state.y              = opt_x[i * state_size + Y];
    state.yaw_angle      = opt_x[i * state_size + PSI];
    state.vx             = opt_x[i * state_size + V];
    state.steering_angle = opt_x[i * state_size + DELTA];
    state.steering_rate  = opt_u[i * input_size + dDELTA];
    state.time           = time[i];
    if( i < control_points - 1 )
    {
      state.yaw_rate = ( opt_x[( i + 1 ) * state_size + PSI] - opt_x[i * state_size + PSI] ) / options.timeStep;
      state.ax       = ( opt_x[( i + 1 ) * state_size + V] - opt_x[i * state_size + V] ) / options.timeStep;
    }
    planned_trajectory.states.push_back( state );
  }
  planned_trajectory.states[control_points - 1].yaw_rate = planned_trajectory.states[control_points - 2].yaw_rate;
  planned_trajectory.states[control_points - 1].ax       = planned_trajectory.states[control_points - 2].ax;

  // Calculate time taken
  auto                          end_time        = std::chrono::high_resolution_clock::now();
  std::chrono::duration<double> elapsed_seconds = end_time - start_time;
  // Log cost, time taken, and convergence status
  if( bad_condition == false && bad_counter < 5 || iteration == 0 )
  {
    previous_trajectory = planned_trajectory;
    bad_counter         = 0;
    iteration = 1;
    steering_rate = planned_trajectory.states[1].steering_rate;
    return planned_trajectory;
  }
  else
  {
    steering_rate = previous_trajectory.states[1].steering_rate;
    return previous_trajectory;
  }
}

void
OptiNLCTrajectoryPlanner::setup_dynamic_model( OptiNLC_OCP<double, input_size, state_size, constraints_size, control_points>& ocp )
{
  ocp.setDynamicModel( [&]( const VECTOR<double, state_size>& state, const VECTOR<double, input_size>& input,
                            VECTOR<double, state_size>& derivative, double, void* ) {
    if( reference_velocity - state[V] > 0 )
    {
      tau = 2.5; // Higher value for smooth acceleration
    }
    else
    {
      tau = 1.25; // Lower value for quick braking
    }
    // Reference trajectory point at current progress
    int    index             = pp.findIndex( state[S], route_x );
    double reference_x       = pp.splineEvaluation( index, state[S], route_x );
    double reference_y       = pp.splineEvaluation( index, state[S], route_y );
    double reference_heading = pp.splineEvaluation( index, state[S], route_heading );

    // Dynamic model equations
    derivative[X]      = state[V] * cos( state[PSI] );                      // X derivative (velocity * cos(psi))
    derivative[Y]      = state[V] * sin( state[PSI] );                      // Y derivative (velocity * sin(psi))
    derivative[PSI]    = state[V] * tan( state[DELTA] ) / wheelbase;        // PSI derivative (steering angle / wheelbase)
    derivative[V]      = ( 1.0 / tau ) * ( reference_velocity - state[V] ); // Velocity derivative (first order)
    derivative[DELTA]  = input[dDELTA];                                     // Steering angle derivative
    derivative[S]      = state[V];                                          // Progress derivate (velocity)


    // Position error terms
    double dx = state[X] - reference_x;
    double dy = state[Y] - reference_y;

    // Calculate longitudinal and lateral errors relative to the vehicle's heading
    double cos_yaw = cos( reference_heading );
    double sin_yaw = sin( reference_heading );

    double lateral_cost  = -dx * sin_yaw + dy * cos_yaw;
    lateral_cost        *= lateral_cost * lateral_weight;

    // Heading error term
    double heading_cost  = atan2( -sin_yaw * cos( state[PSI] ) + cos_yaw * sin( state[PSI] ),
                                  cos_yaw * cos( state[PSI] ) + sin_yaw * sin( state[PSI] ) );
    heading_cost        *= heading_cost * heading_weight;

    // Steering input cost
    // double steering_cost = state[DELTA] * state[DELTA] * steering_weight;

    // Total cost derivative
    derivative[L] = lateral_cost + heading_cost;
  } );
}

void
OptiNLCTrajectoryPlanner::setup_reference_route( route_to_piecewise_polynomial& reference_route )
{
  route_x       = reference_route.x;
  route_y       = reference_route.y;
  route_heading = reference_route.heading;
}

OptiNLCTrajectoryPlanner::OptiNLCTrajectoryPlanner()
{
  options.setDefaults();
  set_parameters( {} );
}

route_to_piecewise_polynomial
OptiNLCTrajectoryPlanner::setup_optimizer_parameters_using_route( const adore::map::Route&             latest_route,
                                                                  const dynamics::VehicleStateDynamic& current_state )
{
  auto start_time = std::chrono::high_resolution_clock::now();

  route_to_piecewise_polynomial route;

  double maximum_required_road_length = sim_time * max_forward_speed;

  if( maximum_required_road_length < min_distance_in_route )
  {
    return route;
  }

  if( latest_route.center_lane.empty() )
  {
    return route;
  }

  double state_s = latest_route.get_s( current_state );

  route_to_follow.s.clear();
  route_to_follow.x.clear();
  route_to_follow.y.clear();
  route_to_follow.psi.clear();

  std::vector<double> w;

  double previous_s = 0.0;
  for( const auto& [s, point] : latest_route.center_lane )
  {
    if( s < state_s )
      continue;
    if( s - state_s > maximum_required_road_length )
      break;
    double local_progress = s - state_s;
    if( local_progress - previous_s > 0.1 ) // adding points every 75 cm
    {
      route_to_follow.s.push_back( local_progress );
      route_to_follow.x.push_back( point.x );
      route_to_follow.y.push_back( point.y );
      w.push_back( 1.0 );
      previous_s = local_progress;
    }
  }

  if( route_to_follow.s.size() < 3 ) // safety check for route
  {
    return route;
  }
  route_to_follow.s[0] = 0.0; // overwriting the first element to 0 (start from ego vehicle)
  route.x              = pp.CubicSplineSmoother( route_to_follow.s, route_to_follow.x, w, position_smoothing_factor );
  route.y              = pp.CubicSplineSmoother( route_to_follow.s, route_to_follow.y, w, position_smoothing_factor );

  std::vector<double> x, dx;
  std::vector<double> y, dy;
  pp.CubicSplineEvaluation( x, dx, route_to_follow.s, route.x );
  pp.CubicSplineEvaluation( y, dy, route_to_follow.s, route.y );
  for( size_t i = 0; route_to_follow.s.size() > 0 && i < route_to_follow.s.size() - 1; i++ )
  {
    if( dx[i] == 0.0 || dx.size() < 1 || dy.size() < 1 )
    {
      return route;
    }
    route_to_follow.psi.push_back( std::atan2( dy[i], dx[i] ) );
  }
  route_to_follow.psi[route_to_follow.s.size() - 1] = route_to_follow.psi[route_to_follow.s.size() - 2];
  route.heading = pp.CubicSplineSmoother( route_to_follow.s, route_to_follow.psi, w, heading_smoothing_factor );

  // Calculate time taken
  auto                          end_time        = std::chrono::high_resolution_clock::now();
  std::chrono::duration<double> elapsed_seconds = end_time - start_time;

  return route;
}

std::vector<double>
OptiNLCTrajectoryPlanner::compute_curvatures( const dynamics::VehicleStateDynamic& current_state )
{
  int n          = pp.findIndex( lookahead_time * 5.0, route_x );
  n              = std::max( n, safe_index );
  std::vector<double> curvatures( n, 0.0 );

  // Compute curvature using a larger window size for robustness against noise
  if( route_to_follow.s.size() > n )
  {
    for( size_t i = 2; i < n - 2; ++i ) // Adjust the window size here
    {
      // Average positions in a larger window to reduce noise sensitivity
      double x1 = ( route_to_follow.x[i - 2] + route_to_follow.x[i - 1] ) / 2.0;
      double y1 = ( route_to_follow.y[i - 2] + route_to_follow.y[i - 1] ) / 2.0;
      double x2 = route_to_follow.x[i];
      double y2 = route_to_follow.y[i];
      double x3 = ( route_to_follow.x[i + 1] + route_to_follow.x[i + 2] ) / 2.0;
      double y3 = ( route_to_follow.y[i + 1] + route_to_follow.y[i + 2] ) / 2.0;

      double kappa  = adore::math::compute_curvature( x1, y1, x2, y2, x3, y3 );
      curvatures[i] = std::abs( kappa );
    }
  }

  // Handle boundary points by copying neighboring values
  if( n > 4 )
  {
    curvatures[0]     = curvatures[2];
    curvatures[1]     = curvatures[2];
    curvatures[n - 1] = curvatures[n - 3];
    curvatures[n - 2] = curvatures[n - 3];
  }
  else
  {
    curvatures[0] = 0.0;
    if( n > 1 )
      curvatures[1] = 0.0;
  }

  // Apply a simple moving average filter to smooth the computed curvatures
  std::vector<double> smoothed_curvatures( n, 0.0 );
  const int           smoothing_window = 3; // Adjust window size for desired smoothing level
  for( size_t i = 0; i < n; ++i )
  {
    double sum   = 0.0;
    int    count = 0;
    for( int j = -smoothing_window; j <= smoothing_window; ++j )
    {
      int index = i + j;
      if( index >= 0 && static_cast<size_t>( index ) < n )
      {
        sum += curvatures[index];
        ++count;
      }
    }
    smoothed_curvatures[i] = sum / count;
  }

  return smoothed_curvatures;
}

void
OptiNLCTrajectoryPlanner::setup_reference_velocity( const map::Route& latest_route, const dynamics::VehicleStateDynamic& current_state,
                                                    const map::Map&                        latest_map,
                                                    const dynamics::TrafficParticipantSet& traffic_participants )
{
  reference_velocity = maximum_velocity;
  int index          = pp.findIndex( lookahead_time * current_state.vx, route_x );
  index              = std::max( index, safe_index );

  // Curvature calculation
  std::vector<double> curvature;
  if( route_to_follow.s.size() > index + 2 )
  {
    // for( int i = 0; i < index; i++ )
    // {
    //   double kappa = adore::math::compute_curvature( route_to_follow.x[i], route_to_follow.y[i], route_to_follow.x[i + 1],
    //                                                  route_to_follow.y[i + 1], route_to_follow.x[i + 2], route_to_follow.y[i + 2] );
    //   curvature.push_back( std::abs( kappa ) );
    // }
    curvature = compute_curvatures( current_state );
    distance_moved += current_state.vx * dt;
    if( distance_moved > distance_to_add_behind )
    {
      curvature_behind.push_back( curvature[0] );
      distance_to_add_behind += 1;
    }

    if( curvature_behind.size() > look_behind_for_curvature )
    {
      curvature_behind.erase( curvature_behind.begin() );
    }
    std::vector<double> total_curvature = curvature_behind;

    total_curvature.insert( total_curvature.end(), curvature.begin(), curvature.end() );
    double max_curvature      = *std::max_element( total_curvature.begin(), total_curvature.end() );
    double curvature_velocity = std::max( sqrt( lateral_acceleration / max_curvature ), minimum_velocity_in_curve );
    curvature_velocity = std::min(curvature_velocity, maximum_velocity);
    double a = (curvature_velocity - current_state.vx) / 2.0;
    curvature_velocity = std::max(current_state.vx + a, minimum_velocity_in_curve);
    reference_velocity        = std::min( reference_velocity, curvature_velocity );
  }

  double idm_velocity = calculate_idm_velocity( latest_route, current_state, latest_map, traffic_participants );
  reference_velocity  = std::min( reference_velocity, idm_velocity );

  double min_dist = std::numeric_limits<double>::max();
  auto   nearest  = latest_map.quadtree.get_nearest_point( current_state, min_dist );

  if( nearest )
  {
    double current_route_point_max_speed = latest_map.get_lane_speed_limit( nearest.value().parent_id );
    reference_velocity                   = std::min( reference_velocity, current_route_point_max_speed );
  }
  std::cerr << "reference velocity: " << reference_velocity << std::endl;
}

double
OptiNLCTrajectoryPlanner::calculate_idm_velocity( const map::Route& latest_route, const dynamics::VehicleStateDynamic& current_state,
                                                  const map::Map& latest_map, const dynamics::TrafficParticipantSet& traffic_participants )
{
  double distance_to_object_min     = std::numeric_limits<double>::max();
  double distance_to_maintain_ahead = min_distance_to_vehicle_ahead + wheelbase / 2;
  double idm_velocity               = maximum_velocity;
  double state_s                    = latest_route.get_s( current_state );

  for( const auto& [id, participant] : traffic_participants.participants )
  {
    math::Point2d object_position;
<<<<<<< HEAD
    object_position.x                        = participant.state.x;
    object_position.y                        = participant.state.y;
    math::Point2d object_position_predicted  = object_position;
    double        distance_to_object         = latest_route.get_s( object_position );
    double        offset                     = math::distance_2d( object_position, latest_route.get_pose_at_s( distance_to_object ) );
    auto          map_point                  = latest_route.get_map_point_at_s( distance_to_object );
    bool          within_lane                = offset < (latest_map.lanes.at( map_point.parent_id )->get_width( map_point.s ) / 2);
    distance_to_object                      -= state_s;
    if( !within_lane )
    {
      distance_to_object = std::numeric_limits<double>::max();
    }
    // for( int i = 0; i < prediction_horizon; i++ )
    // {
    //   object_position_predicted.x          = object_position_predicted.x + participant.state.vx * dt * cos( participant.state.yaw_angle );
    //   object_position_predicted.y          = object_position_predicted.y + participant.state.vx * dt * sin( participant.state.yaw_angle );
    //   double distance_to_object_predicted  = latest_route.get_s( object_position_predicted );
    //   double offset    = math::distance_2d( object_position_predicted, latest_route.get_pose_at_s( distance_to_object_predicted ) );
    //   auto   map_point = latest_route.get_map_point_at_s( distance_to_object_predicted );
    //   bool   within_lane_predicted = offset < (latest_map.lanes.at( map_point.parent_id )->get_width( map_point.s ) / 2);
    //   distance_to_object_predicted        -= state_s;
    //   if( within_lane_predicted && distance_to_object_predicted < distance_to_object )
    //   {
    //     //distance_to_object = distance_to_object_predicted;
    //     within_lane        = true;
    //   }
    // }
    if( within_lane && distance_to_object < distance_to_object_min && distance_to_object > 0 )
=======
    object_position.x          = participant.state.x;
    object_position.y          = participant.state.y;
    double distance_to_object  = latest_route.get_s( object_position );
    double offset              = math::distance_2d( object_position, latest_route.get_pose_at_s( distance_to_object ) );
    auto   map_point           = latest_route.get_map_point_at_s( distance_to_object );


    if (latest_map.lanes.count(map_point.parent_id) != 0)
>>>>>>> a6ccf146
    {
      bool   within_lane         = offset < latest_map.lanes.at( map_point.parent_id )->get_width( map_point.s );
      distance_to_object        -= state_s;

      if( within_lane && distance_to_object < distance_to_object_min )
      {
        front_vehicle_velocity = participant.state.vx;
        distance_to_object_min = distance_to_object;
      }
    }
  }
  std::cerr << "distance to object: " << distance_to_object_min << std::endl;

  distance_to_goal = latest_route.get_length() - state_s;
  std::cerr << "distance to goal: " << distance_to_goal << std::endl;

  double distance_for_idm = std::min( distance_to_object_min, distance_to_goal );

  if( distance_to_goal < distance_to_object_min )
  {
    distance_to_maintain_ahead = 5.0;
  }

  double s_star = distance_to_maintain_ahead + current_state.vx * desired_time_headway
                + current_state.vx * ( current_state.vx - front_vehicle_velocity ) / ( 2 * sqrt( max_acceleration * max_deceleration ) );
  double velocity_ratio = current_state.vx / maximum_velocity;
  idm_velocity          = current_state.vx
               + max_acceleration
                   * ( 1 - velocity_ratio * velocity_ratio * velocity_ratio * velocity_ratio
                       - ( s_star / distance_for_idm ) * ( s_star / distance_for_idm ) );

  idm_velocity = std::max( 0.0, std::min( idm_velocity, max_forward_speed ) ); // clamping idm velocity from 0 to max speed allowed

  return idm_velocity;
}

} // namespace planner
} // namespace adore<|MERGE_RESOLUTION|>--- conflicted
+++ resolved
@@ -495,7 +495,6 @@
   for( const auto& [id, participant] : traffic_participants.participants )
   {
     math::Point2d object_position;
-<<<<<<< HEAD
     object_position.x                        = participant.state.x;
     object_position.y                        = participant.state.y;
     math::Point2d object_position_predicted  = object_position;
@@ -524,25 +523,9 @@
     //   }
     // }
     if( within_lane && distance_to_object < distance_to_object_min && distance_to_object > 0 )
-=======
-    object_position.x          = participant.state.x;
-    object_position.y          = participant.state.y;
-    double distance_to_object  = latest_route.get_s( object_position );
-    double offset              = math::distance_2d( object_position, latest_route.get_pose_at_s( distance_to_object ) );
-    auto   map_point           = latest_route.get_map_point_at_s( distance_to_object );
-
-
-    if (latest_map.lanes.count(map_point.parent_id) != 0)
->>>>>>> a6ccf146
-    {
-      bool   within_lane         = offset < latest_map.lanes.at( map_point.parent_id )->get_width( map_point.s );
-      distance_to_object        -= state_s;
-
-      if( within_lane && distance_to_object < distance_to_object_min )
-      {
-        front_vehicle_velocity = participant.state.vx;
-        distance_to_object_min = distance_to_object;
-      }
+    {
+      front_vehicle_velocity = participant.state.vx;
+      distance_to_object_min = distance_to_object;
     }
   }
   std::cerr << "distance to object: " << distance_to_object_min << std::endl;
